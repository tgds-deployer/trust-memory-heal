import { atom, map } from 'nanostores';
import { workbenchStore } from './workbench';
import { PROVIDER_LIST } from '~/utils/constants';
import type { IProviderConfig } from '~/types/model';

export interface Shortcut {
  key: string;
  ctrlKey?: boolean;
  shiftKey?: boolean;
  altKey?: boolean;
  metaKey?: boolean;
  ctrlOrMetaKey?: boolean;
  action: () => void;
}

export interface Shortcuts {
  toggleTerminal: Shortcut;
}

export const URL_CONFIGURABLE_PROVIDERS = ['Ollama', 'LMStudio', 'OpenAILike'];
export const LOCAL_PROVIDERS = ['OpenAILike', 'LMStudio', 'Ollama'];

export type ProviderSetting = Record<string, IProviderConfig>;

export const shortcutsStore = map<Shortcuts>({
  toggleTerminal: {
    key: 'j',
    ctrlOrMetaKey: true,
    action: () => workbenchStore.toggleTerminal(),
  },
});

const initialProviderSettings: ProviderSetting = {};
PROVIDER_LIST.forEach((provider) => {
  initialProviderSettings[provider.name] = {
    ...provider,
    settings: {
      enabled: true,
    },
  };
});
export const providersStore = map<ProviderSetting>(initialProviderSettings);

export const isDebugMode = atom(false);

export const isEventLogsEnabled = atom(false);

export const isLocalModelsEnabled = atom(true);

<<<<<<< HEAD
export const promptStore = atom<string>('default');
=======
export const latestBranch = atom(false);
>>>>>>> 02621e35
<|MERGE_RESOLUTION|>--- conflicted
+++ resolved
@@ -47,8 +47,6 @@
 
 export const isLocalModelsEnabled = atom(true);
 
-<<<<<<< HEAD
 export const promptStore = atom<string>('default');
-=======
-export const latestBranch = atom(false);
->>>>>>> 02621e35
+
+export const latestBranchStore = atom(false);