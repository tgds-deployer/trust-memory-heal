--- conflicted
+++ resolved
@@ -17,12 +17,9 @@
 import { description } from '~/lib/persistence';
 import Cookies from 'js-cookie';
 import { createSampler } from '~/utils/sampler';
-<<<<<<< HEAD
 import { removeRecordingMessageHandler } from '~/lib/replay/Recording';
 import { uint8ArrayToBase64 } from '../replay/ReplayProtocolClient';
-=======
 import type { ActionAlert } from '~/types/actions';
->>>>>>> 41bb909f
 
 export interface ArtifactState {
   id: string;
